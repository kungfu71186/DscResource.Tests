--- conflicted
+++ resolved
@@ -2,12 +2,6 @@
 
 ## Unreleased
 
-<<<<<<< HEAD
-- Added processing to `Test-PublishMetaData` for the InvalidGUID error from Test-ScriptFileInfo ([issue #330](https://github.com/PowerShell/DscResource.Tests/issues/330)).
-=======
-- Added `Publish-WikiContent` helper function to publish auto-generated Wiki files
-  to the relevant DSC resource GitHub Wiki ([issue #142](https://github.com/PowerShell/DscResource.Tests/issues/142)).
->>>>>>> 175d755b
 - Fixes issue where Reset-DSC causes a Warning to be logged if a DSC
   configuration is not currently running.
 - Added issue templates.
@@ -58,8 +52,10 @@
       the resource file.
     - There should be no additional localized string keys in the resource
       file that do not exist in the en-US resource file.
-- Added a new function `Publish-WikiContent` to publish the contents of the
-  DSC Resource Wiki content artifact to the relevant GitHub Wiki.
+- Added `Publish-WikiContent` helper function to publish auto-generated Wiki files
+  to the relevant DSC resource GitHub Wiki ([issue #142](https://github.com/PowerShell/DscResource.Tests/issues/142)).
+- Added processing to `Test-PublishMetaData` for the InvalidGUID error from Test-ScriptFileInfo
+  ([issue #330](https://github.com/PowerShell/DscResource.Tests/issues/330)).
 
 ## 0.3.0.0
 
